--- conflicted
+++ resolved
@@ -29,7 +29,6 @@
   </parent>
   <groupId>org.xwiki.contrib</groupId>
   <artifactId>application-mocca-calendar</artifactId>
-<<<<<<< HEAD
   <version>2.2-SNAPSHOT</version>
   <name>Mocca Calendar Application - Parent POM</name>
   <packaging>pom</packaging>
@@ -46,13 +45,7 @@
     <url>https://github.com/xwiki-contrib/application-mocca-calendar</url>
     <tag>HEAD</tag>
   </scm>
-=======
-  <version>2.1.10-SNAPSHOT</version>
-  <name>Mocca Calendar Application</name>
-  <description>A Calendar Application supporting several Calendars</description>
   <url>http://extensions.xwiki.org/xwiki/bin/view/Extension/MoccaCalendar</url>
-  <packaging>xar</packaging>
->>>>>>> 4867999c
   <developers>
     <developer>
       <id>edgo</id>
