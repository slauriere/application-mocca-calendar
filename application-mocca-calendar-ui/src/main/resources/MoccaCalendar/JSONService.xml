--- conflicted
+++ resolved
@@ -56,10 +56,14 @@
   #end
   ## re-look up space for new calendar event; necessary in case if parent calendar is terminal page (which it should not be, but ...)
   #set($parentRef = $space.getDocumentReference().getParent())
-  #set($space = $xwiki.getDocument($parentRef).getSpace())
-  #set($eventName = $xwiki.getUniquePageName($space, $eventName))
-<<<<<<< HEAD
-  $jsontool.serialize( { 'name' : $eventName } )
+  #set($eventSpaceRef = $services.model.createSpaceReference($eventName, $parentRef))
+  #set($eventRef = $services.model.createDocumentReference("WebHome", $eventSpaceRef))
+  #if($xwiki.exists($eventRef))
+    #set($eventSpaceRef = $services.model.createSpaceReference("${eventName}_${xwiki.jodatime.getDateTime().getMillis()}", $parentRef))
+    ###set($eventRef = $services.model.createDocumentReference("WebHome", $eventSpaceRef))    
+    #set($eventName = $eventSpaceRef.getName())
+  #end
+  $jsontool.serialize( { 'name' : $eventName, 'parent' : $services.model.serialize( $parentRef ) } )
 #elseif("$!{request.action}" == "checkDate")
 ## special case 2: check if a date has a time part
 #set($isAllDay = '')
@@ -85,9 +89,6 @@
   #checkDate($fmt $endDateStr)
 #end
 $jsontool.serialize( { 'isAllDay' : $isAllDay } )
-=======
-  $jsontool.serialize( { 'name' : $eventName, 'parent' : $services.model.serialize( $parentRef ) } )
->>>>>>> 88f4977d
 #else
 #set($startQuery = $datetool.toDate('yyyy-M-d', $request.start))
 #set($qsy = $datetool.getYear($startQuery))
