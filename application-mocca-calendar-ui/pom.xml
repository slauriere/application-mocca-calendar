<?xml version="1.0" encoding="UTF-8"?>

<!--
 * See the NOTICE file distributed with this work for additional
 * information regarding copyright ownership.
 *
 * This is free software; you can redistribute it and/or modify it
 * under the terms of the GNU Lesser General Public License as
 * published by the Free Software Foundation; either version 2.1 of
 * the License, or (at your option) any later version.
 *
 * This software is distributed in the hope that it will be useful,
 * but WITHOUT ANY WARRANTY; without even the implied warranty of
 * MERCHANTABILITY or FITNESS FOR A PARTICULAR PURPOSE. See the GNU
 * Lesser General Public License for more details.
 *
 * You should have received a copy of the GNU Lesser General Public
 * License along with this software; if not, write to the Free
 * Software Foundation, Inc., 51 Franklin St, Fifth Floor, Boston, MA
 * 02110-1301 USA, or see the FSF site: http://www.fsf.org.
-->

<project xmlns="http://maven.apache.org/POM/4.0.0" xmlns:xsi="http://www.w3.org/2001/XMLSchema-instance" xsi:schemaLocation="http://maven.apache.org/POM/4.0.0 http://maven.apache.org/maven-v4_0_0.xsd">
  <modelVersion>4.0.0</modelVersion>
  <parent>
    <groupId>com.xwiki.mocca-calendar</groupId>
    <artifactId>application-mocca-calendar</artifactId>
<<<<<<< HEAD
    <version>2.10.1-SNAPSHOT</version>
=======
    <version>2.7.6-SNAPSHOT</version>
>>>>>>> 3334b867
  </parent>
  <artifactId>application-mocca-calendar-ui</artifactId>
  <name>Calendar Application - UI</name>
  <description>Create one or multiple calendars to keep your team updated on schedules and events. The app can be purchased individually or part of the XWiki Pro package. Try it free.</description>
  <packaging>xar</packaging>
  <properties>
    <!-- Don't run CLIRR here since there's no Java code. -->
    <xwiki.clirr.skip>true</xwiki.clirr.skip>
    <!-- Name to display by the Extension Manager -->
    <xwiki.extension.name>Calendar Application (Pro)</xwiki.extension.name>
    <xwiki.extension.category>application</xwiki.extension.category>
    <!-- The list of documents that have an implicit unlimited free license. The users can view these documents without
      buying a license or getting a trial license, but they cannot edit or delete them. -->
    <xwiki.extension.licensing.publicDocuments>
      MoccaCalendar.WebHome
    </xwiki.extension.licensing.publicDocuments>
    <!-- The list of documents that are not covered by the extension license. The user that installs the extension has
      full access to these documents (view, edit, delete) without having a license, so use this property wisely. -->
    <xwiki.extension.licensing.excludedDocuments>
      MoccaCalendar.Events.WebHome
    </xwiki.extension.licensing.excludedDocuments>
  </properties>
  <dependencies>
    <dependency>
      <groupId>com.xwiki.licensing</groupId>
      <artifactId>application-licensing-licensor-api</artifactId>
      <version>${licensing.version}</version>
    </dependency>
    <dependency>
      <groupId>org.xwiki.platform</groupId>
      <artifactId>xwiki-platform-rendering-wikimacro-store</artifactId>
      <version>${platform.version}</version>
      <scope>runtime</scope>
    </dependency>
    <dependency>
      <groupId>org.xwiki.rendering</groupId>
      <artifactId>xwiki-rendering-macro-html</artifactId>
      <version>${rendering.version}</version>
      <scope>runtime</scope>
    </dependency>
    <dependency>
      <groupId>org.xwiki.platform</groupId>
      <artifactId>xwiki-platform-rendering-macro-code</artifactId>
      <version>${platform.version}</version>
      <scope>runtime</scope>
    </dependency>
    <dependency>
      <groupId>org.xwiki.platform</groupId>
      <artifactId>xwiki-platform-rendering-macro-groovy</artifactId>
      <version>${platform.version}</version>
      <scope>runtime</scope>
    </dependency> 
    <dependency>
      <groupId>org.xwiki.platform</groupId>
      <artifactId>xwiki-platform-rendering-macro-include</artifactId>
      <version>${platform.version}</version>
      <scope>runtime</scope>
    </dependency>
    <dependency>
      <groupId>org.xwiki.platform</groupId>
      <artifactId>xwiki-platform-rendering-macro-velocity</artifactId>
      <version>${platform.version}</version>
      <scope>runtime</scope>
    </dependency>
    <dependency>
      <groupId>org.xwiki.platform</groupId>
      <artifactId>xwiki-platform-livetable-ui</artifactId>
      <version>${platform.version}</version>
      <scope>runtime</scope>
      <type>xar</type>
    </dependency>
    <dependency>
      <groupId>org.xwiki.platform</groupId>
      <artifactId>xwiki-platform-jodatime</artifactId>
      <version>${platform.version}</version>
      <scope>runtime</scope>
    </dependency>
    <dependency>
      <groupId>org.xwiki.contrib</groupId>
<<<<<<< HEAD
      <artifactId>macro-fullcalendar-ui</artifactId>
      <version>2.2.5</version>
=======
      <artifactId>application-mocca-calendar-api</artifactId>
      <version>${project.version}</version>
    </dependency>
    <dependency>
      <groupId>org.xwiki.contrib</groupId>
      <artifactId>macro-fullcalendar-ui</artifactId>
      <version>2.1.9</version>
>>>>>>> 3334b867
      <type>xar</type>
    </dependency>
  </dependencies>
  <build>
    <plugins>
      <plugin>
        <groupId>org.xwiki.commons</groupId>
        <artifactId>xwiki-commons-tool-xar-plugin</artifactId>
        <!-- need to set an explicit version as we do not want the whole extension to depend on XWiki 10.x
           but want to use the new page-type feature for recent installs
           see https://jira.xwiki.org/browse/MOCCACAL-123 -->
        <version>10.4</version>
        <configuration>
          <skip>true</skip>
          <entries>
            <entry>
              <document>MoccaCalendar.Events.WebHome</document>
              <type>demo</type>
            </entry>
          </entries>
        </configuration>
      </plugin>
    </plugins>
  </build>

</project><|MERGE_RESOLUTION|>--- conflicted
+++ resolved
@@ -25,11 +25,7 @@
   <parent>
     <groupId>com.xwiki.mocca-calendar</groupId>
     <artifactId>application-mocca-calendar</artifactId>
-<<<<<<< HEAD
     <version>2.10.1-SNAPSHOT</version>
-=======
-    <version>2.7.6-SNAPSHOT</version>
->>>>>>> 3334b867
   </parent>
   <artifactId>application-mocca-calendar-ui</artifactId>
   <name>Calendar Application - UI</name>
@@ -109,19 +105,14 @@
     </dependency>
     <dependency>
       <groupId>org.xwiki.contrib</groupId>
-<<<<<<< HEAD
       <artifactId>macro-fullcalendar-ui</artifactId>
       <version>2.2.5</version>
-=======
+      <type>xar</type>
+    </dependency>
+    <dependency>
+      <groupId>com.xwiki.mocca-calendar</groupId>
       <artifactId>application-mocca-calendar-api</artifactId>
       <version>${project.version}</version>
-    </dependency>
-    <dependency>
-      <groupId>org.xwiki.contrib</groupId>
-      <artifactId>macro-fullcalendar-ui</artifactId>
-      <version>2.1.9</version>
->>>>>>> 3334b867
-      <type>xar</type>
     </dependency>
   </dependencies>
   <build>
@@ -129,12 +120,7 @@
       <plugin>
         <groupId>org.xwiki.commons</groupId>
         <artifactId>xwiki-commons-tool-xar-plugin</artifactId>
-        <!-- need to set an explicit version as we do not want the whole extension to depend on XWiki 10.x
-           but want to use the new page-type feature for recent installs
-           see https://jira.xwiki.org/browse/MOCCACAL-123 -->
-        <version>10.4</version>
         <configuration>
-          <skip>true</skip>
           <entries>
             <entry>
               <document>MoccaCalendar.Events.WebHome</document>
